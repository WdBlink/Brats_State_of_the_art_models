import torch
import torch.nn.functional as F
from torch import nn as nn
from torch.autograd import Variable
from torch.nn import MSELoss, SmoothL1Loss, L1Loss
from torch import Tensor, einsum
from unet3d.utils import simplex


def compute_per_channel_dice(input, target, epsilon=1e-5, ignore_index=None, weight=None):
    # assumes that input is a normalized probability

    # input and target shapes must match
    assert input.size() == target.size(), "'input' and 'target' must have the same shape"

    # mask ignore_index if present
    if ignore_index is not None:
        mask = target.clone().ne_(ignore_index)
        mask.requires_grad = False

        input = input * mask
        target = target * mask

    seg_pred = torch.reshape(input[0], [4, -1])
    seg_true = torch.reshape(target[0], [4, -1])
<<<<<<< HEAD
    seg_pred = seg_pred.to(dtype=torch.float64)
    seg_true = seg_true.to(dtype=torch.float64)
=======
    # seg_pred = seg_pred.to(dtype=torch.float64)
    # seg_true = seg_true.to(dtype=torch.float64)
>>>>>>> 1998cc10

    seg_true = seg_true[:, 1:].to(dtype=torch.float32)
    seg_pred = seg_pred[:, 1:].to(dtype=torch.float32)
    # target = target.float()
    # Compute per channel Dice Coefficient
    intersect = (seg_pred * seg_true).sum(-1)
    if weight is not None:
        intersect = weight * intersect

    denominator = (seg_pred + seg_true).sum(-1)
    return 2. * intersect / denominator.clamp(min=epsilon)


class BratsDiceLoss(nn.Module):
    """Dice loss of Brats dataset
    Args:
        outputs: A tensor of shape [N, *]
        labels: A tensor of shape same with predict
    Returns:
        Loss tensor according to arg reduction
    Raise:
        Exception if unexpected reduction
    """
    def __init__(self, nonSquared=False, epsilon=1e-5, weight=None, ignore_index=None, sigmoid_normalization=True,
                 skip_last_target=False):
        super(BratsDiceLoss, self).__init__()
        self.nonSquared = nonSquared

    def forward(self, outputs, labels):
        # bring outputs into correct shape
        wt, tc, et = outputs.chunk(3, dim=1)
        s = wt.shape
        wt = wt.view(s[0], s[2], s[3], s[4])
        tc = tc.view(s[0], s[2], s[3], s[4])
        et = et.view(s[0], s[2], s[3], s[4])

        # bring masks into correct shape
        wtMask, tcMask, etMask = labels.chunk(3, dim=1)
        s = wtMask.shape
        wtMask = wtMask.view(s[0], s[2], s[3], s[4])
        tcMask = tcMask.view(s[0], s[2], s[3], s[4])
        etMask = etMask.view(s[0], s[2], s[3], s[4])

        # calculate losses
        wtLoss = self.diceLoss(wt, wtMask, nonSquared=self.nonSquared)
        tcLoss = self.diceLoss(tc, tcMask, nonSquared=self.nonSquared)
        etLoss = self.diceLoss(et, etMask, nonSquared=self.nonSquared)

        return (wtLoss + tcLoss + etLoss) / 5

    def diceLoss(self, pred, target, nonSquared=False):
        return 1 - self.softDice(pred, target, nonSquared=nonSquared)

    def softDice(self, pred, target, smoothing=1, nonSquared=False):
        intersection = (pred * target).sum(dim=(1, 2, 3))
        if nonSquared:
            union = (pred).sum() + (target).sum()
        else:
            union = (pred * pred).sum(dim=(1, 2, 3)) + (target * target).sum(dim=(1, 2, 3))
        dice = (2 * intersection + smoothing) / (union + smoothing)

        # fix nans
        dice[dice != dice] = dice.new_tensor([1.0])

        return dice.mean()


class BinaryDiceLoss(nn.Module):
    """Dice loss of binary class
    Args:
        smooth: A float number to smooth loss, and avoid NaN error, default: 1
        p: Denominator value: \sum{x^p} + \sum{y^p}, default: 2
        predict: A tensor of shape [N, *]
        target: A tensor of shape same with predict
        reduction: Reduction method to apply, return mean over batch if 'mean',
            return sum if 'sum', return a tensor of shape [N,] if 'none'
    Returns:
        Loss tensor according to arg reduction
    Raise:
        Exception if unexpected reduction
    """
    def __init__(self, smooth=1, p=2, reduction='mean', ohem_ratio=None):
        super(BinaryDiceLoss, self).__init__()
        self.smooth = smooth
        self.p = p
        self.reduction = reduction
        self.ohem_ratio = ohem_ratio

    def forward(self, predict, target):
        assert predict.shape[0] == target.shape[0], "predict & target batch size don't match"
        predict = predict.contiguous().view(predict.shape[0], -1)
        target = target.contiguous().view(target.shape[0], -1)


        # add ohem here
        if self.ohem_ratio:
            num = torch.mul(predict, target)
            den = predict.pow(self.p) + target.pow(self.p)
            with torch.no_grad():
                num_values, _ = torch.topk(num.reshape(-1),
                                           int(num.nelement()*self.ohem_ratio))
                den_values, _ = torch.topk(den.reshape(-1),
                                           int(den.nelement()*self.ohem_ratio))
                num_mask = num >= num_values[-1]
                den_mask = den >= den_values[-1]
            num = torch.sum(num * num_mask.type(dtype=torch.float), dim=1) + self.smooth
            den = torch.sum(den * den_mask.type(dtype=torch.float), dim=1) + self.smooth
        else:
            num = torch.sum(torch.mul(predict, target), dim=1) + self.smooth
            den = torch.sum(predict.pow(self.p) + target.pow(self.p), dim=1) + self.smooth

        loss = 1 - num / den

        if self.reduction == 'mean':
            return loss.mean()
        elif self.reduction == 'sum':
            return loss.sum()
        elif self.reduction == 'none':
            return loss
        else:
            raise Exception('Unexpected reduction {}'.format(self.reduction))


class DiceLoss(nn.Module):
    """Computes Dice Loss, which just 1 - DiceCoefficient described above.
    Additionally allows per-class weights to be provided.
    """

    def __init__(self, epsilon=1e-5, weight=None, ignore_index=None, sigmoid_normalization=True,
                 skip_last_target=False):
        super(DiceLoss, self).__init__()
        self.epsilon = epsilon
        self.register_buffer('weight', weight)
        self.ignore_index = ignore_index
        # The output from the network during training is assumed to be un-normalized probabilities and we would
        # like to normalize the logits. Since Dice (or soft Dice in this case) is usually used for binary data,
        # normalizing the channels with Sigmoid is the default choice even for multi-class segmentation problems.
        # However if one would like to apply Softmax in order to get the proper probability distribution from the
        # output, just specify sigmoid_normalization=False.
        if sigmoid_normalization:
            self.normalization = nn.Sigmoid()
        else:
            self.normalization = nn.Softmax(dim=1)
        # if True skip the last channel in the target
        self.skip_last_target = skip_last_target

    def forward(self, input, target):
        # get probabilities from logits
        input = self.normalization(input)
        if self.weight is not None:
            weight = Variable(self.weight, requires_grad=False)
        else:
            weight = None

        if self.skip_last_target:
            target = target[:, :-1, ...]

        per_channel_dice = compute_per_channel_dice(input, target, epsilon=self.epsilon, ignore_index=self.ignore_index,
                                                    weight=weight)
        # Average the Dice score across all channels/classes
        return torch.mean(1. - per_channel_dice)


class SurfaceLoss(nn.Module):
    def __init__(self, **kwargs):
        super(SurfaceLoss, self).__init__()
        # Self.idc is used to filter out some classes of the target mask. Use fancy indexing
        # self.idc = 1
        self.normalization = nn.Softmax(dim=1)
        print(f"Initialized {self.__class__.__name__} with {kwargs}")

    def __call__(self, probs: Tensor, dist_maps: Tensor) -> Tensor:
        probs = self.normalization(probs)
        assert simplex(probs)
        # assert not one_hot(dist_maps)

        pc = probs[:, :, ...].type(torch.float32)
        dc = dist_maps[:, :, ...].type(torch.float32)

        multipled = einsum("bcwhd,bcwhd->bcwhd", pc, dc)

        loss = multipled.mean()

        return loss


class DiceLoss_SurfaceLoss(nn.Module):
    def __init__(self, epsilon=1e-5, weight=None, ignore_index=None, sigmoid_normalization=True,
                 skip_last_target=False):
        super(DiceLoss_SurfaceLoss, self).__init__()
        self.surface_loss = SurfaceLoss()
        self.dice_loss = BratsDiceLoss()
        self.epsilon = epsilon
        self.register_buffer('weight', weight)
        self.ignore_index = ignore_index
        # The output from the network during training is assumed to be un-normalized probabilities and we would
        # like to normalize the logits. Since Dice (or soft Dice in this case) is usually used for binary data,
        # normalizing the channels with Sigmoid is the default choice even for multi-class segmentation problems.
        # However if one would like to apply Softmax in order to get the proper probability distribution from the
        # output, just specify sigmoid_normalization=False.
        if sigmoid_normalization:
            self.normalization = nn.Sigmoid()
        else:
            self.normalization = nn.Softmax(dim=1)
        # if True skip the last channel in the target
        self.skip_last_target = skip_last_target

    def forward(self, input, target):
        surface_loss = self.surface_loss(input, target)

        # get probabilities from logits
        # input = self.normalization(input)
        dice_loss = self.dice_loss(input, target)
        # Average the Dice score across all channels/classes
        return dice_loss + surface_loss


class OhemDiceLoss(nn.Module):
    def __init__(self, ohem_ratio=0.7 , weight=None, ignore_index=-100,
                 eps=1e-7):
        super(OhemDiceLoss, self).__init__()
        self.ignore_label = ignore_index
        self.criterion = DiceLoss()
        self.ohem_ratio = ohem_ratio
        self.eps = eps

    def forward(self, pred, target):
        loss = self.criterion(pred, target)
        mask = self._ohem_mask(loss, self.ohem_ratio)
        loss = loss * mask
        return loss.sum() / (mask.sum() + self.eps)

    def _ohem_mask(self, loss, ohem_ratio):
        with torch.no_grad():
            values, _ = torch.topk(loss.reshape(-1),
                                   int(loss.nelement() * ohem_ratio))
            mask = loss >= values[-1]
        return mask.float()


class VaeLoss(nn.Module):
    """
    loss(input_shape, inp, out_VAE, z_mean, z_var, e=1e-8, weight_L2=0.1, weight_KL=0.1)
    ------------------------------------------------------
    Since keras does not allow custom loss functions to have arguments
    other than the true and predicted labels, this function acts as a wrapper
    that allows us to implement the custom loss used in the paper, involving
    outputs from multiple layers.

    L = - L<dice> + weight_L2 ∗ L<L2> + weight_KL ∗ L<KL>

    - L<dice> is the dice loss between input and segmentation output.
    - L<L2> is the L2 loss between the output of VAE part and the input.
    - L<KL> is the standard KL divergence loss term for the VAE.

    Parameters
    ----------
    `input_shape`: A 4-tuple, required
        The shape of an image as the tuple (c, H, W, D), where c is
        the no. of channels; H, W and D is the height, width and depth of the
        input image, respectively.
    `inp`: An keras.layers.Layer instance, required
        The input layer of the model. Used internally.
    `out_VAE`: An keras.layers.Layer instance, required
        The output of VAE part of the decoder. Used internally.
    `z_mean`: An keras.layers.Layer instance, required
        The vector representing values of mean for the learned distribution
        in the VAE part. Used internally.
    `z_var`: An keras.layers.Layer instance, required
        The vector representing values of variance for the learned distribution
        in the VAE part. Used internally.
    `e`: Float, optional
        A small epsilon term to add in the denominator to avoid dividing by
        zero and possible gradient explosion.
    `weight_L2`: A real number, optional
        The weight to be given to the L2 loss term in the loss function. Adjust to get best
        results for your task. Defaults to 0.1.
    `weight_KL`: A real number, optional
        The weight to be given to the KL loss term in the loss function. Adjust to get best
        results for your task. Defaults to 0.1.

    Returns
    -------
    loss_(y_true, y_pred): A custom keras loss function
        This function takes as input the predicted and ground labels, uses them
        to calculate the dice loss. Combined with the L<KL> and L<L2 computed
        earlier, it returns the total loss.
    """
    def __init__(self, weight_L2=0.1, weight_KL=0.1):
        super(VaeLoss, self).__init__()
        self.boundary_loss = SurfaceLoss()
        self.dice_loss = BratsDiceLoss()
        self.weight_L2 = weight_L2
        self.weight_KL = weight_KL

    def forward(self, inp, vae_out, unet_out, label, z_mean, z_var):
        _, c, h, w, d = inp.size()
        n = h * w * d

        loss_L2 = torch.mean(torch.pow(inp - vae_out, 2))
        loss_KL = (1/n) * torch.sum(
            torch.exp(z_var) + torch.pow(z_mean, 2) - 1. - z_var)

        boundary_loss = self.boundary_loss(unet_out, label)
        dice_loss = self.dice_loss(unet_out, label)

        return boundary_loss + dice_loss + self.weight_L2 * loss_L2 + self.weight_KL * loss_KL


class GeneralizedDiceLoss(nn.Module):
    """Computes Generalized Dice Loss (GDL) as described in https://arxiv.org/pdf/1707.03237.pdf
    """

    def __init__(self, epsilon=1e-5, weight=None, ignore_index=None, sigmoid_normalization=True):
        super(GeneralizedDiceLoss, self).__init__()
        self.epsilon = epsilon
        self.register_buffer('weight', weight)
        self.ignore_index = ignore_index
        if sigmoid_normalization:
            self.normalization = nn.Sigmoid()
        else:
            self.normalization = nn.Softmax(dim=1)

    def forward(self, input, target):
        # get probabilities from logits
        input = self.normalization(input)

        assert input.size() == target.size(), "'input' and 'target' must have the same shape"

        # mask ignore_index if present
        if self.ignore_index is not None:
            mask = target.clone().ne_(self.ignore_index)
            mask.requires_grad = False

            input = input * mask
            target = target * mask

        input = flatten(input)
        target = flatten(target)

        target = target.float()
        target_sum = target.sum(-1)
        class_weights = Variable(1. / (target_sum * target_sum).clamp(min=self.epsilon), requires_grad=False)

        intersect = (input * target).sum(-1) * class_weights
        if self.weight is not None:
            weight = Variable(self.weight, requires_grad=False)
            intersect = weight * intersect
        intersect = intersect.sum()

        denominator = ((input + target).sum(-1) * class_weights).sum()

        return 1. - 2. * intersect / denominator.clamp(min=self.epsilon)


class WeightedCrossEntropyLoss(nn.Module):
    """WeightedCrossEntropyLoss (WCE) as described in https://arxiv.org/pdf/1707.03237.pdf
    """

    def __init__(self, weight=None, ignore_index=-1):
        super(WeightedCrossEntropyLoss, self).__init__()
        self.register_buffer('weight', weight)
        self.ignore_index = ignore_index

    def forward(self, input, target):
        class_weights = self._class_weights(input)
        if self.weight is not None:
            weight = Variable(self.weight, requires_grad=False)
            class_weights = class_weights * weight
        return F.cross_entropy(input, target, weight=class_weights, ignore_index=self.ignore_index)

    @staticmethod
    def _class_weights(input):
        # normalize the input first
        input = F.softmax(input, _stacklevel=5)
        flattened = flatten(input)
        nominator = (1. - flattened).sum(-1)
        denominator = flattened.sum(-1)
        class_weights = Variable(nominator / denominator, requires_grad=False)
        return class_weights


class BCELossWrapper:
    """
    Wrapper around BCE loss functions allowing to pass 'ignore_index' as well as 'skip_last_target' option.
    """

    def __init__(self, loss_criterion, ignore_index=-1, skip_last_target=False):
        if hasattr(loss_criterion, 'ignore_index'):
            raise RuntimeError(f"Cannot wrap {type(loss_criterion)}. Use 'ignore_index' attribute instead")
        self.loss_criterion = loss_criterion
        self.ignore_index = ignore_index
        self.skip_last_target = skip_last_target

    def __call__(self, input, target):
        if self.skip_last_target:
            target = target[:, :-1, ...]

        assert input.size() == target.size()

        masked_input = input
        masked_target = target
        if self.ignore_index is not None:
            mask = target.clone().ne_(self.ignore_index)
            mask.requires_grad = False

            masked_input = input * mask
            masked_target = target * mask

        return self.loss_criterion(masked_input, masked_target)


class PixelWiseCrossEntropyLoss(nn.Module):
    def __init__(self, class_weights=None, ignore_index=None):
        super(PixelWiseCrossEntropyLoss, self).__init__()
        self.register_buffer('class_weights', class_weights)
        self.ignore_index = ignore_index
        self.log_softmax = nn.LogSoftmax(dim=1)

    def forward(self, input, target, weights):
        assert target.size() == weights.size()
        # normalize the input
        log_probabilities = self.log_softmax(input)
        # standard CrossEntropyLoss requires the target to be (NxDxHxW), so we need to expand it to (NxCxDxHxW)
        target = expand_as_one_hot(target, C=input.size()[1], ignore_index=self.ignore_index)
        # expand weights
        weights = weights.unsqueeze(0)
        weights = weights.expand_as(input)

        # mask ignore_index if present
        if self.ignore_index is not None:
            mask = Variable(target.data.ne(self.ignore_index).float(), requires_grad=False)
            log_probabilities = log_probabilities * mask
            target = target * mask

        # create default class_weights if None
        if self.class_weights is None:
            class_weights = torch.ones(input.size()[1]).float().to(input.device)
            self.register_buffer('class_weights', class_weights)

        # resize class_weights to be broadcastable into the weights
        class_weights = self.class_weights.view(1, -1, 1, 1, 1)

        # multiply weights tensor by class weights
        weights = class_weights * weights

        # compute the losses
        result = -weights * target * log_probabilities
        # average the losses
        return result.mean()


class MSEWithLogitsLoss(MSELoss):
    """
    This loss combines a `Sigmoid` layer and the `MSELoss` in one single class.
    """

    def __init__(self):
        super(MSEWithLogitsLoss, self).__init__()
        self.sigmoid = nn.Sigmoid()

    def forward(self, input, target):
        return super().forward(self.sigmoid(input), target)


class TagsAngularLoss(nn.Module):
    def __init__(self, tags_coefficients):
        super(TagsAngularLoss, self).__init__()
        self.tags_coefficients = tags_coefficients

    def forward(self, inputs, targets, weight):
        assert isinstance(inputs, list)
        # if there is just one output head the 'inputs' is going to be a singleton list [tensor]
        # and 'targets' is just going to be a tensor (that's how the HDF5Dataloader works)
        # so wrap targets in a list in this case
        if len(inputs) == 1:
            targets = [targets]
        assert len(inputs) == len(targets) == len(self.tags_coefficients)
        loss = 0
        for input, target, alpha in zip(inputs, targets, self.tags_coefficients):
            loss += alpha * square_angular_loss(input, target, weight)

        return loss


def square_angular_loss(input, target, weights=None):
    """
    Computes square angular loss between input and target directions.
    Makes sure that the input and target directions are normalized so that torch.acos would not produce NaNs.

    :param input: 5D input tensor (NCDHW)
    :param target: 5D target tensor (NCDHW)
    :param weights: 3D weight tensor in order to balance different instance sizes
    :return: per pixel weighted sum of squared angular losses
    """
    assert input.size() == target.size()
    # normalize and multiply by the stability_coeff in order to prevent NaN results from torch.acos
    stability_coeff = 0.999999
    input = input / torch.norm(input, p=2, dim=1).detach().clamp(min=1e-8) * stability_coeff
    target = target / torch.norm(target, p=2, dim=1).detach().clamp(min=1e-8) * stability_coeff
    # compute cosine map
    cosines = (input * target).sum(dim=1)
    error_radians = torch.acos(cosines)
    if weights is not None:
        return (error_radians * error_radians * weights).sum()
    else:
        return (error_radians * error_radians).sum()


def flatten(tensor):
    """Flattens a given tensor such that the channel axis is first.
    The shapes are transformed as follows:
       (N, C, D, H, W) -> (C, N * D * H * W)
    """
    C = tensor.size(1)
    # new axis order
    axis_order = (1, 0) + tuple(range(2, tensor.dim()))
    # Transpose: (N, C, D, H, W) -> (C, N, D, H, W)
    transposed = tensor.permute(axis_order)
    # Flatten: (C, N, D, H, W) -> (C, N * D * H * W)
    return transposed.view(C, -1)


def expand_as_one_hot(input, C, ignore_index=None):
    """
    Converts NxDxHxW label image to NxCxDxHxW, where each label gets converted to its corresponding one-hot vector
    :param input: 4D input image (NxDxHxW)
    :param C: number of channels/labels
    :param ignore_index: ignore index to be kept during the expansion
    :return: 5D output image (NxCxDxHxW)
    """
    assert input.dim() == 4

    shape = input.size()
    shape = list(shape)
    shape.insert(1, C)
    shape = tuple(shape)

    # expand the input tensor to Nx1xDxHxW
    src = input.unsqueeze(0)

    if ignore_index is not None:
        # create ignore_index mask for the result
        expanded_src = src.expand(shape)
        mask = expanded_src == ignore_index
        # clone the src tensor and zero out ignore_index in the input
        src = src.clone()
        src[src == ignore_index] = 0
        # scatter to get the one-hot tensor
        result = torch.zeros(shape).to(input.device).scatter_(1, src, 1)
        # bring back the ignore_index in the result
        result[mask] = ignore_index
        return result
    else:
        # scatter to get the one-hot tensor
        return torch.zeros(shape).to(input.device).scatter_(1, src, 1)


SUPPORTED_LOSSES = ['BCEWithLogitsLoss', 'CrossEntropyLoss', 'WeightedCrossEntropyLoss', 'PixelWiseCrossEntropyLoss',
                    'GeneralizedDiceLoss', 'DiceLoss', 'TagsAngularLoss', 'MSEWithLogitsLoss', 'MSELoss',
                    'SmoothL1Loss', 'L1Loss']


def get_loss_criterion(config):
    """
    Returns the loss function based on provided configuration
    :param config: (dict) a top level configuration object containing the 'loss' key
    :return: an instance of the loss function
    """
    assert 'loss' in config, 'Could not find loss function configuration'
    loss_config = config['loss']
    name = loss_config['name']

    ignore_index = loss_config.get('ignore_index', None)
    weight = loss_config.get('weight', None)

    if weight is not None:
        # convert to cuda tensor if necessary
        weight = torch.tensor(weight).to(config['device'])

    if name == 'BCEWithLogitsLoss':
        skip_last_target = loss_config.get('skip_last_target', False)
        if ignore_index is None and not skip_last_target:
            return nn.BCEWithLogitsLoss()
        else:
            return BCELossWrapper(nn.BCEWithLogitsLoss(), ignore_index=ignore_index, skip_last_target=skip_last_target)
    elif name == 'CrossEntropyLoss':
        if ignore_index is None:
            ignore_index = -100  # use the default 'ignore_index' as defined in the CrossEntropyLoss
        return nn.CrossEntropyLoss(weight=weight, ignore_index=ignore_index)
    elif name == 'WeightedCrossEntropyLoss':
        if ignore_index is None:
            ignore_index = -100  # use the default 'ignore_index' as defined in the CrossEntropyLoss
        return WeightedCrossEntropyLoss(weight=weight, ignore_index=ignore_index)
    elif name == 'PixelWiseCrossEntropyLoss':
        return PixelWiseCrossEntropyLoss(class_weights=weight, ignore_index=ignore_index)
    elif name == 'GeneralizedDiceLoss':
        return GeneralizedDiceLoss(weight=weight, ignore_index=ignore_index)
    elif name == 'DiceLoss':
        sigmoid_normalization = loss_config.get('sigmoid_normalization', True)
        skip_last_target = loss_config.get('skip_last_target', False)
        return DiceLoss(weight=weight, ignore_index=ignore_index, sigmoid_normalization=sigmoid_normalization,
                        skip_last_target=skip_last_target)
    elif name == 'TagsAngularLoss':
        tags_coefficients = loss_config['tags_coefficients']
        return TagsAngularLoss(tags_coefficients)
    elif name == 'MSEWithLogitsLoss':
        return MSEWithLogitsLoss()
    elif name == 'MSELoss':
        return MSELoss()
    elif name == 'SmoothL1Loss':
        return SmoothL1Loss()
    elif name == 'L1Loss':
        return L1Loss()
    elif name == 'VaeLoss':
        return VaeLoss()
    elif name == 'OhemDiceLoss':
        return OhemDiceLoss()
    elif name == 'DiceLoss_SurfaceLoss':
        return DiceLoss_SurfaceLoss()
    elif name == 'BinaryDiceLoss':
        return BinaryDiceLoss()
    elif name == 'BratsDiceLoss':
        return BratsDiceLoss()
    else:
        raise RuntimeError(f"Unsupported loss function: '{name}'. Supported losses: {SUPPORTED_LOSSES}")


<|MERGE_RESOLUTION|>--- conflicted
+++ resolved
@@ -23,13 +23,8 @@
 
     seg_pred = torch.reshape(input[0], [4, -1])
     seg_true = torch.reshape(target[0], [4, -1])
-<<<<<<< HEAD
-    seg_pred = seg_pred.to(dtype=torch.float64)
-    seg_true = seg_true.to(dtype=torch.float64)
-=======
     # seg_pred = seg_pred.to(dtype=torch.float64)
     # seg_true = seg_true.to(dtype=torch.float64)
->>>>>>> 1998cc10
 
     seg_true = seg_true[:, 1:].to(dtype=torch.float32)
     seg_pred = seg_pred[:, 1:].to(dtype=torch.float32)
